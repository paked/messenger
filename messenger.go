package messenger

import (
	"bytes"
	"crypto/hmac"
	"crypto/sha1"
	"encoding/json"
	"fmt"
	"io/ioutil"
	"net/http"
	"strings"
	"time"

	"golang.org/x/xerrors"
)

const (
	// ProfileURL is the API endpoint used for retrieving profiles.
	// Used in the form: https://graph.facebook.com/v2.6/<USER_ID>?fields=<PROFILE_FIELDS>&access_token=<PAGE_ACCESS_TOKEN>
	ProfileURL = "https://graph.facebook.com/v2.6/"
	// SendSettingsURL is API endpoint for saving settings.
	SendSettingsURL = "https://graph.facebook.com/v2.6/me/thread_settings"

	// MessengerProfileURL is the API endpoint where you set properties that define various aspects of the following Messenger Platform features.
	// Used in the form https://graph.facebook.com/v2.6/me/messenger_profile?access_token=<PAGE_ACCESS_TOKEN>
	// https://developers.facebook.com/docs/messenger-platform/reference/messenger-profile-api/
	MessengerProfileURL = "https://graph.facebook.com/v2.6/me/messenger_profile"
)

// Options are the settings used when creating a Messenger client.
type Options struct {
	// Verify sets whether or not to be in the "verify" mode. Used for
	// verifying webhooks on the Facebook Developer Portal.
	Verify bool
	// AppSecret is the app secret from the Facebook Developer Portal. Used when
	// in the "verify" mode.
	AppSecret string
	// VerifyToken is the token to be used when verifying the webhook. Is set
	// when the webhook is created.
	VerifyToken string
	// Token is the access token of the Facebook page to send messages from.
	Token string
	// WebhookURL is where the Messenger client should listen for webhook events. Leaving the string blank implies a path of "/".
	WebhookURL string
	// Mux is shared mux between several Messenger objects
	Mux *http.ServeMux
}

// MessageHandler is a handler used for responding to a message containing text.
type MessageHandler func(Message, *Response)

// DeliveryHandler is a handler used for responding to a delivery receipt.
type DeliveryHandler func(Delivery, *Response)

// ReadHandler is a handler used for responding to a read receipt.
type ReadHandler func(Read, *Response)

// PostBackHandler is a handler used postback callbacks.
type PostBackHandler func(PostBack, *Response)

// OptInHandler is a handler used to handle opt-ins.
type OptInHandler func(OptIn, *Response)

// ReferralHandler is a handler used postback callbacks.
type ReferralHandler func(ReferralMessage, *Response)

// AccountLinkingHandler is a handler used to react to an account
// being linked or unlinked.
type AccountLinkingHandler func(AccountLinking, *Response)

// Messenger is the client which manages communication with the Messenger Platform API.
type Messenger struct {
	mux                    *http.ServeMux
	messageHandlers        []MessageHandler
	deliveryHandlers       []DeliveryHandler
	readHandlers           []ReadHandler
	postBackHandlers       []PostBackHandler
	optInHandlers          []OptInHandler
	referralHandlers       []ReferralHandler
	accountLinkingHandlers []AccountLinkingHandler
	token                  string
	verifyHandler          func(http.ResponseWriter, *http.Request)
	verify                 bool
	appSecret              string
}

// New creates a new Messenger. You pass in Options in order to affect settings.
func New(mo Options) *Messenger {
	if mo.Mux == nil {
		mo.Mux = http.NewServeMux()
	}

	m := &Messenger{
		mux:       mo.Mux,
		token:     mo.Token,
		verify:    mo.Verify,
		appSecret: mo.AppSecret,
	}

	if mo.WebhookURL == "" {
		mo.WebhookURL = "/"
	}

	m.verifyHandler = newVerifyHandler(mo.VerifyToken)
	m.mux.HandleFunc(mo.WebhookURL, m.handle)

	return m
}

// HandleMessage adds a new MessageHandler to the Messenger which will be triggered
// when a message is received by the client.
func (m *Messenger) HandleMessage(f MessageHandler) {
	m.messageHandlers = append(m.messageHandlers, f)
}

// HandleDelivery adds a new DeliveryHandler to the Messenger which will be triggered
// when a previously sent message is delivered to the recipient.
func (m *Messenger) HandleDelivery(f DeliveryHandler) {
	m.deliveryHandlers = append(m.deliveryHandlers, f)
}

// HandleOptIn adds a new OptInHandler to the Messenger which will be triggered
// once a user opts in to communicate with the bot.
func (m *Messenger) HandleOptIn(f OptInHandler) {
	m.optInHandlers = append(m.optInHandlers, f)
}

// HandleRead adds a new DeliveryHandler to the Messenger which will be triggered
// when a previously sent message is read by the recipient.
func (m *Messenger) HandleRead(f ReadHandler) {
	m.readHandlers = append(m.readHandlers, f)
}

// HandlePostBack adds a new PostBackHandler to the Messenger
func (m *Messenger) HandlePostBack(f PostBackHandler) {
	m.postBackHandlers = append(m.postBackHandlers, f)
}

// HandleReferral adds a new ReferralHandler to the Messenger
func (m *Messenger) HandleReferral(f ReferralHandler) {
	m.referralHandlers = append(m.referralHandlers, f)
}

// HandleAccountLinking adds a new AccountLinkingHandler to the Messenger
func (m *Messenger) HandleAccountLinking(f AccountLinkingHandler) {
	m.accountLinkingHandlers = append(m.accountLinkingHandlers, f)
}

// Handler returns the Messenger in HTTP client form.
func (m *Messenger) Handler() http.Handler {
	return m.mux
}

// ProfileByID retrieves the Facebook user profile associated with that ID.
// According to the messenger docs: https://developers.facebook.com/docs/messenger-platform/identity/user-profile,
// Developers must ask for access except for some fields that are accessible without permissions.
//
// At the time of writing (2019-01-04), these fields are
// - Name
// - First Name
// - Last Name
// - Profile Picture
func (m *Messenger) ProfileByID(id int64, profileFields []string) (Profile, error) {
	p := Profile{}
	url := fmt.Sprintf("%v%v", ProfileURL, id)

	req, err := http.NewRequest("GET", url, nil)
	if err != nil {
		return p, err
	}

	fields := strings.Join(profileFields, ",")

	req.URL.RawQuery = "fields=" + fields + "&access_token=" + m.token

	client := &http.Client{}
	resp, err := client.Do(req)
	if err != nil {
		return p, err
	}
	defer resp.Body.Close()

	content, err := ioutil.ReadAll(resp.Body)
	if err != nil {
		return p, err
	}

	err = json.Unmarshal(content, &p)
	if err != nil {
		return p, err
	}

	if p == *new(Profile) {
		qr := QueryResponse{}
		err = json.Unmarshal(content, &qr)
		if qr.Error != nil {
			return p, xerrors.Errorf("facebook error: %w", qr.Error)
		}
	}

	return p, nil
}

// GreetingSetting sends settings for greeting
func (m *Messenger) GreetingSetting(text string) error {
	d := GreetingSetting{
		SettingType: "greeting",
		Greeting: GreetingInfo{
			Text: text,
		},
	}

	data, err := json.Marshal(d)
	if err != nil {
		return err
	}

	req, err := http.NewRequest("POST", SendSettingsURL, bytes.NewBuffer(data))
	if err != nil {
		return err
	}

	req.Header.Set("Content-Type", "application/json")
	req.URL.RawQuery = "access_token=" + m.token

	client := &http.Client{}

	resp, err := client.Do(req)
	if err != nil {
		return err
	}
	defer resp.Body.Close()

	return checkFacebookError(resp.Body)
}

// CallToActionsSetting sends settings for Get Started or Persistent Menu
func (m *Messenger) CallToActionsSetting(state string, actions []CallToActionsItem) error {
	d := CallToActionsSetting{
		SettingType:   "call_to_actions",
		ThreadState:   state,
		CallToActions: actions,
	}

	data, err := json.Marshal(d)
	if err != nil {
		return err
	}

	req, err := http.NewRequest("POST", SendSettingsURL, bytes.NewBuffer(data))
	if err != nil {
		return err
	}

	req.Header.Set("Content-Type", "application/json")
	req.URL.RawQuery = "access_token=" + m.token

	client := &http.Client{}

	resp, err := client.Do(req)
	if err != nil {
		return err
	}
	defer resp.Body.Close()

	return checkFacebookError(resp.Body)
}

// handle is the internal HTTP handler for the webhooks.
func (m *Messenger) handle(w http.ResponseWriter, r *http.Request) {
	if r.Method == "GET" {
		m.verifyHandler(w, r)
		return
	}

	var rec Receive

	// consume a *copy* of the request body
	body, _ := ioutil.ReadAll(r.Body)
	r.Body = ioutil.NopCloser(bytes.NewBuffer(body))

	err := json.Unmarshal(body, &rec)
	if err != nil {
<<<<<<< HEAD
		err = xerrors.Errorf("could not decode response: %w", err)
		fmt.Println(err)
		fmt.Fprintln(w, `{status: 'not ok'}`)
=======
		fmt.Println("could not decode response:", err)
		respond(w, http.StatusBadRequest)
>>>>>>> af0f4aab
		return
	}

	if rec.Object != "page" {
<<<<<<< HEAD
		fmt.Println("object is not page, undefined behaviour. Got", rec.Object)
=======
		fmt.Println("Object is not page, undefined behaviour. Got", rec.Object)
		respond(w, http.StatusUnprocessableEntity)
		return
>>>>>>> af0f4aab
	}

	if m.verify {
		if err := m.checkIntegrity(r); err != nil {
			fmt.Println("could not verify request:", err)
			respond(w, http.StatusUnauthorized)
			return
		}
	}

	m.dispatch(rec)

	respond(w, http.StatusAccepted) // We do not return any meaningful response immediately so it should be 202
}

func respond(w http.ResponseWriter, code int) {
	w.Header().Set("Content-Type", "application/json")
	fmt.Fprintf(w, `{"code": %d, "status": "%s"}`, code, http.StatusText(code))
}

// checkIntegrity checks the integrity of the requests received
func (m *Messenger) checkIntegrity(r *http.Request) error {
	if m.appSecret == "" {
		return xerrors.New("missing app secret")
	}

	sigHeader := "X-Hub-Signature"
	sig := strings.SplitN(r.Header.Get(sigHeader), "=", 2)
	if len(sig) == 1 {
		if sig[0] == "" {
			return xerrors.Errorf("missing %s header", sigHeader)
		}
		return xerrors.Errorf("malformed %s header: %v", sigHeader, strings.Join(sig, "="))
	}

	checkSHA1 := func(body []byte, hash string) error {
		mac := hmac.New(sha1.New, []byte(m.appSecret))
		if mac.Write(body); fmt.Sprintf("%x", mac.Sum(nil)) != hash {
			return xerrors.Errorf("invalid signature: %s", hash)
		}
		return nil
	}

	body, _ := ioutil.ReadAll(r.Body)
	r.Body = ioutil.NopCloser(bytes.NewBuffer(body))

	sigEnc := strings.ToLower(sig[0])
	sigHash := strings.ToLower(sig[1])
	switch sigEnc {
	case "sha1":
		return checkSHA1(body, sigHash)
	default:
		return xerrors.Errorf("unknown %s header encoding, expected sha1: %s", sigHeader, sig[0])
	}
}

// dispatch triggers all of the relevant handlers when a webhook event is received.
func (m *Messenger) dispatch(r Receive) {
	for _, entry := range r.Entry {
		for _, info := range entry.Messaging {
			a := m.classify(info)
			if a == UnknownAction {
				fmt.Println("Unknown action:", info)
				continue
			}

			resp := &Response{
				to:    Recipient{info.Sender.ID},
				token: m.token,
			}

			switch a {
			case TextAction:
				for _, f := range m.messageHandlers {
					message := *info.Message
					message.Sender = info.Sender
					message.Recipient = info.Recipient
					message.Time = time.Unix(info.Timestamp/int64(time.Microsecond), 0)
					f(message, resp)
				}
			case DeliveryAction:
				for _, f := range m.deliveryHandlers {
					f(*info.Delivery, resp)
				}
			case ReadAction:
				for _, f := range m.readHandlers {
					f(*info.Read, resp)
				}
			case PostBackAction:
				for _, f := range m.postBackHandlers {
					message := *info.PostBack
					message.Sender = info.Sender
					message.Recipient = info.Recipient
					message.Time = time.Unix(info.Timestamp/int64(time.Microsecond), 0)
					f(message, resp)
				}
			case OptInAction:
				for _, f := range m.optInHandlers {
					message := *info.OptIn
					message.Sender = info.Sender
					message.Recipient = info.Recipient
					message.Time = time.Unix(info.Timestamp/int64(time.Microsecond), 0)
					f(message, resp)
				}
			case ReferralAction:
				for _, f := range m.referralHandlers {
					message := *info.ReferralMessage
					message.Sender = info.Sender
					message.Recipient = info.Recipient
					message.Time = time.Unix(info.Timestamp/int64(time.Microsecond), 0)
					f(message, resp)
				}
			case AccountLinkingAction:
				for _, f := range m.accountLinkingHandlers {
					message := *info.AccountLinking
					message.Sender = info.Sender
					message.Recipient = info.Recipient
					message.Time = time.Unix(info.Timestamp/int64(time.Microsecond), 0)
					f(message, resp)
				}
			}
		}
	}
}

// Response returns new Response object
func (m *Messenger) Response(to int64) *Response {
	return &Response{
		to:    Recipient{to},
		token: m.token,
	}
}

// Send will send a textual message to a user. This user must have previously initiated a conversation with the bot.
func (m *Messenger) Send(to Recipient, message string, messagingType MessagingType, tags ...string) error {
	return m.SendWithReplies(to, message, nil, messagingType, tags...)
}

// SendGeneralMessage will send the GenericTemplate message
func (m *Messenger) SendGeneralMessage(to Recipient, elements *[]StructuredMessageElement, messagingType MessagingType, tags ...string) error {
	r := &Response{
		token: m.token,
		to:    to,
	}
	return r.GenericTemplate(elements, messagingType, tags...)
}

// SendWithReplies sends a textual message to a user, but gives them the option of numerous quick response options.
func (m *Messenger) SendWithReplies(to Recipient, message string, replies []QuickReply, messagingType MessagingType, tags ...string) error {
	response := &Response{
		token: m.token,
		to:    to,
	}

	return response.TextWithReplies(message, replies, messagingType, tags...)
}

// Attachment sends an image, sound, video or a regular file to a given recipient.
func (m *Messenger) Attachment(to Recipient, dataType AttachmentType, url string, messagingType MessagingType, tags ...string) error {
	response := &Response{
		token: m.token,
		to:    to,
	}

	return response.Attachment(dataType, url, messagingType, tags...)
}

// EnableChatExtension set the homepage url required for a chat extension.
func (m *Messenger) EnableChatExtension(homeURL HomeURL) error {
	wrap := map[string]interface{}{
		"home_url": homeURL,
	}
	data, err := json.Marshal(wrap)
	if err != nil {
		return err
	}

	req, err := http.NewRequest("POST", MessengerProfileURL, bytes.NewBuffer(data))
	if err != nil {
		return err
	}

	req.Header.Set("Content-Type", "application/json")
	req.URL.RawQuery = "access_token=" + m.token

	client := &http.Client{}

	resp, err := client.Do(req)
	if err != nil {
		return err
	}
	defer resp.Body.Close()

	return checkFacebookError(resp.Body)
}

// classify determines what type of message a webhook event is.
func (m *Messenger) classify(info MessageInfo) Action {
	if info.Message != nil {
		return TextAction
	} else if info.Delivery != nil {
		return DeliveryAction
	} else if info.Read != nil {
		return ReadAction
	} else if info.PostBack != nil {
		return PostBackAction
	} else if info.OptIn != nil {
		return OptInAction
	} else if info.ReferralMessage != nil {
		return ReferralAction
	} else if info.AccountLinking != nil {
		return AccountLinkingAction
	}
	return UnknownAction
}

// newVerifyHandler returns a function which can be used to handle webhook verification
func newVerifyHandler(token string) func(w http.ResponseWriter, r *http.Request) {
	return func(w http.ResponseWriter, r *http.Request) {
		if r.FormValue("hub.verify_token") == token {
			fmt.Fprintln(w, r.FormValue("hub.challenge"))
			return
		}
		fmt.Fprintln(w, "Incorrect verify token.")
	}
}<|MERGE_RESOLUTION|>--- conflicted
+++ resolved
@@ -281,25 +281,17 @@
 
 	err := json.Unmarshal(body, &rec)
 	if err != nil {
-<<<<<<< HEAD
 		err = xerrors.Errorf("could not decode response: %w", err)
 		fmt.Println(err)
-		fmt.Fprintln(w, `{status: 'not ok'}`)
-=======
 		fmt.Println("could not decode response:", err)
 		respond(w, http.StatusBadRequest)
->>>>>>> af0f4aab
 		return
 	}
 
 	if rec.Object != "page" {
-<<<<<<< HEAD
-		fmt.Println("object is not page, undefined behaviour. Got", rec.Object)
-=======
 		fmt.Println("Object is not page, undefined behaviour. Got", rec.Object)
 		respond(w, http.StatusUnprocessableEntity)
 		return
->>>>>>> af0f4aab
 	}
 
 	if m.verify {
